--- conflicted
+++ resolved
@@ -5,15 +5,6 @@
 ## 🚀 Quick Start
 
 ### Local Development
-<<<<<<< HEAD
-```bash
-# First time setup
-npm run setup
-
-# Start all services
-npm start
-=======
->>>>>>> 62cec6d5
 
 1. **Clone the repository**
    ```bash
@@ -52,47 +43,7 @@
 
 ## 🏗️ Architecture
 
-<<<<<<< HEAD
-### 🐳 Production Deployment (Render Docker)
-```bash
-# Run deployment helper
-.\deploy-render-docker.ps1
-
-# Follow the step-by-step guide
-# See: RENDER_DOCKER_DEPLOYMENT_GUIDE.md
-```
-
-## 📚 Documentation
-
-### 📖 Deployment Guides
-- **[Render Docker Deployment Guide](RENDER_DOCKER_DEPLOYMENT_GUIDE.md)** - Complete step-by-step deployment
-- **[Deployment Checklist](DEPLOYMENT_CHECKLIST.md)** - Track your deployment progress  
-- **[Quick Reference](RENDER_QUICK_REFERENCE.md)** - Copy-paste configurations
-- **[Docker Instructions](RENDER_DOCKER_INSTRUCTIONS.md)** - Technical Docker details
-
-### 🛠️ Development Docs
-- **[API Documentation](docs/)** - API endpoints and usage
-- **[Architecture Guide](docs/architecture.md)** - System architecture overview
-- **[Security Guide](SECURITY.md)** - Security best practices
-
-## 📋 Available Commands
-
-| Command | Description |
-|---------|-------------|
-| `npm run setup` | Complete setup and installation |
-| `npm start` | Start all services locally |
-| `npm run dev` | Start in development mode |
-| `npm stop` | Stop all services |
-| `npm restart` | Restart all services |
-| `npm run status` | Check service status |
-| `npm run health` | Health check all services |
-| `npm test` | Run all tests |
-| `npm run docker` | Deploy with Docker |
-| `npm run deploy:k8s` | Deploy to Kubernetes |
-| `npm run help` | Show help information |
-=======
 ### Microservices
->>>>>>> 62cec6d5
 
 - **API Gateway** (Port 8080) - Central routing and load balancing
 - **Auth Service** (Port 3001) - User authentication and authorization
